--- conflicted
+++ resolved
@@ -1,10 +1,5 @@
 updatefromdev
 **/__pycache*
-<<<<<<< HEAD
-
 .venv
 pipfile
-pipfile.lock
-=======
-.venv
->>>>>>> 1ca23c70
+pipfile.lock